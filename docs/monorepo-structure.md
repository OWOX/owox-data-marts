# OWOX Data Marts Monorepo Structure

This document describes the structure of the OWOX Data Marts monorepo, which is organized to separate deployable applications from shared packages.

## Overview

The monorepo is divided into two main sections:

- `apps/` - Contains deployable applications and runtimes
- `packages/` - Contains shared libraries and configurations

## Directory Structure

```
owox-data-marts/
├── apps/                  # Deployable applications
│   ├── web/               # Frontend web application
│   │   ├── src/           # Source code
│   │   └── dist/          # Build artifacts
│   │
│   ├── backend/           # Backend API and platform runtime
│   │   └── src/           # Source code
│   │
│   └── cli/               # Command-line interface tool
│       └── src/           # Source code
│
├── packages/              # Shared libraries and configurations
│   ├── ui/                # Shared UI components and design system
│   │   └── src/           # Source code
│   │
│   ├── connectors/        # Data connectors and API integrations
│   │   └── src/           # Source code
│   │
│   ├── connector-runner/  # Core connector execution logic
│   │   └── src/           # Source code
│   │
│   ├── eslint-config/     # Shared ESLint configurations
│   │
<<<<<<< HEAD
│   ├── pipeline-runner/   # Core pipeline execution logic
│   │   └── src/           # Source code
=======
│   ├── linter-config/     # Shared linting configurations
>>>>>>> 31b2f51e
│   │
│   ├── prettier-config/   # Shared Prettier configurations
│   │
│   └── typescript-config/ # Shared TypeScript configurations
│
├── tools/                 # Additinal scripts for project
└── docs/                  # Project documentation
```

## Applications (`apps/`)

### Web Application (`apps/web/`)

- React-based frontend application
- Serves the main user interface
- Consumes shared UI components from `packages/ui`
- Build artifacts are served by the backend

### Backend (`apps/backend/`)

- NestJS-based backend API
- Serves the web application's build artifacts
- Implements platform runtime
- Uses shared packages for data connectors execution

### CLI Tool (`apps/cli/`)

- Command-line interface for platform management
- Published as global npm package (`owox`)
- Reuses backend logic and connectors
- Designed for global installation: `npm i -g owox`

## Shared Packages (`packages/`)

### UI Package (`packages/ui/`)

- Shared React components
- Implements shadcn/ui-based design system
- Tailwind CSS styling
- Used by the web application and other frontends outside of this monorepo

### Connectors (`packages/connectors/`)

- Data Source integrations
- Shared across backend and CLI

### Connector runner (`packages/connector-runner/`)

- Core logic for connector execution
- Used by backend and CLI

## Development Workflow

1. Each app and package has its own `package.json`
2. Dependencies between packages are managed using workspace references
3. Shared configurations (linting, TypeScript) are maintained in respective packages
4. Build artifacts are generated in respective `dist/` directories

## Package Management

- Root `package.json` defines workspaces for both `apps/*` and `packages/*`
- Each package can be developed and tested independently
- Dependencies between packages use `workspace:*` syntax
- Shared packages are not published to npm but used internally

## Best Practices

1. Keep shared code in appropriate packages
2. Maintain clear boundaries between apps and packages
3. Use TypeScript for type safety across the monorepo
4. Follow consistent coding standards using shared linter config
5. Document public APIs and interfaces<|MERGE_RESOLUTION|>--- conflicted
+++ resolved
@@ -35,13 +35,6 @@
 │   │   └── src/           # Source code
 │   │
 │   ├── eslint-config/     # Shared ESLint configurations
-│   │
-<<<<<<< HEAD
-│   ├── pipeline-runner/   # Core pipeline execution logic
-│   │   └── src/           # Source code
-=======
-│   ├── linter-config/     # Shared linting configurations
->>>>>>> 31b2f51e
 │   │
 │   ├── prettier-config/   # Shared Prettier configurations
 │   │
