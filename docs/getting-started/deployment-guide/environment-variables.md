--- conflicted
+++ resolved
@@ -20,12 +20,10 @@
 Depending on the selected database type for the backend (`DB_TYPE`) and identity provider (`IDP_PROVIDER`), you need to set the corresponding additional environment variables:
 
 - **For `DB_TYPE=mysql`** - add MySQL connection variables (`DB_HOST`, `DB_PORT`, `DB_USERNAME`, `DB_PASSWORD`, `DB_DATABASE`)
-- **For `IDP_PROVIDER=better-auth`** - add variable `IDP_BETTER_AUTH_SECRET`. If you need a more flexible Better Auth configuration, see the documentation — <https://docs.owox.com/packages/idp-better-auth/readme/>
+- **For `IDP_PROVIDER=better-auth`** - add Better Auth variables (`IDP_BETTER_AUTH_SECRET`, `IDP_BETTER_AUTH_BASE_URL`, etc.)
 
 The complete list of all available environment variables is located in the [.env.example](https://github.com/OWOX/owox-data-marts/blob/main/.env.example) file in the project root directory.
 
-<<<<<<< HEAD
-=======
 ### Public URLs
 
 - **PUBLIC_ORIGIN**: Base public URL of the application (scheme + host [+ optional port]).
@@ -37,7 +35,150 @@
   - If empty, it falls back to `PUBLIC_ORIGIN`.
   - Example: `https://looker.example.com`
 
-### MySQL SSL
+See also: mysql2 official SSL documentation — <https://sidorares.github.io/node-mysql2/docs/documentation/ssl>
+
+## Configuration Methods
+
+You can configure environment variables using one of the following methods:
+
+### Option A: Through Configuration File
+
+By default, the `owox serve` command looks for a `.env` file in the current directory (where you run the command).
+
+#### Creating Configuration File
+
+Create and edit the `.env` file and set the values required for your configuration:
+
+```bash
+# Common variables
+PORT=3030
+LOG_FORMAT=pretty
+
+# Database
+DB_TYPE=sqlite
+SQLITE_DB_PATH=./database/backend.db
+
+# Identity provider
+IDP_PROVIDER=none
+```
+
+#### Running the Application
+
+Various ways to specify the path to the file:
+
+```bash
+# 1. If .env is in the current directory
+owox serve
+
+# 2. If .env is in another location - via flag
+owox serve --env-file /path/to/.env
+owox serve -e /path/to/.env
+```
+
+### Option B: Through Docker/Containers
+
+When using containers, environment variables are passed from outside the container inside through the corresponding platform mechanisms (Docker, Kubernetes, etc.).
+
+> **🐳 Containers**: Environment variables are set outside the container and passed inside during startup. Inside the container, the application sees them as regular environment variables.
+
+### Option C: Through Hosting Platform
+
+Most hosting platforms provide their own interface for setting environment variables. Usually it's an "Environment Variables" or "Config Vars" section in project settings.
+
+### Option D: Through Command Line Arguments
+
+Some environment variables can be configured directly through command line arguments. This option provides the highest priority for configuration:
+
+```bash
+# Using command line arguments (highest priority)
+owox serve --port 3030 --log-format json
+
+# Combined with environment file
+owox serve --env-file .env.production --port 3030
+```
+
+> **⚠️ Limited scope**: Only a limited set of variables can be configured through command line arguments. Currently supported: `PORT` (via `--port`) and `LOG_FORMAT` (via `--log-format`). For other variables, use environment files or system environment variables.
+
+### Option E: Through Environment Variables
+
+Set environment variables directly before running the command:
+
+```bash
+# Linux/macOS/Windows (Git Bash)
+DB_TYPE=sqlite SQLITE_DB_PATH=./database/backend.db IDP_PROVIDER=none owox serve
+
+# Windows (Command Prompt)
+set DB_TYPE=sqlite && set SQLITE_DB_PATH=./database/backend.db && set IDP_PROVIDER=none && owox serve
+
+# Windows (PowerShell)
+$env:DB_TYPE="sqlite"
+$env:SQLITE_DB_PATH="./database/backend.db"
+$env:IDP_PROVIDER="none"
+owox serve
+```
+
+## Environment Loading Priority
+
+This section describes the internal logic of the environment variable loading system. Understanding this order will help you configure the correct setup and diagnose problems.
+
+The system loads environment variables in the following priority order (highest to lowest):
+
+### 1. Command Line Arguments (Highest Priority)
+
+Variables specified through command line arguments override all other sources:
+
+```bash
+owox serve --port 3030 --log-format json
+```
+
+> **⚠️ Note**: Only `--port` and `--log-format` are currently supported as command line arguments.
+
+### 2. System Environment Variables
+
+Variables set directly in the runtime environment (system environment variables or variables set through hosting platform interfaces).
+
+### 3. Explicitly Specified Environment File
+
+When you specify a path to a configuration file via `--env-file`:
+
+```bash
+owox serve --env-file /path/to/.env.production
+```
+
+### 4. Default .env File
+
+If no environment file is explicitly specified, the system looks for a `.env` file in the current directory:
+
+```bash
+owox serve
+```
+
+### 5. Default Values (Lowest Priority)
+
+If variables are not set through any of the above methods, the system uses default values:
+
+```text
+PORT=3000
+LOG_FORMAT=pretty
+```
+
+### Priority Example
+
+**Example demonstrating priority:**
+
+```bash
+# All these sources can provide PORT value:
+# 1. Command line argument (highest priority): --port 3030
+# 2. System environment: export PORT=3010
+# 3. Explicitly specified file: PORT=3020 in custom.env
+# 4. Default .env file: PORT=3000
+# 5. Default value: PORT=3000 (lowest priority)
+
+owox serve --env-file custom.env --port 3030
+# Result: PORT=3030 (from command line argument)
+```
+
+## MySQL SSL
 
 `DB_MYSQL_SSL`, `IDP_BETTER_AUTH_MYSQL_SSL`, `IDP_OWOX_MYSQL_SSL`  enable TLS for MySQL (mysql2). Supported formats:
 
@@ -57,168 +198,6 @@
 
 See also: mysql2 official SSL documentation — <https://sidorares.github.io/node-mysql2/docs/documentation/ssl>
 
->>>>>>> 82d371ba
-## Configuration Methods
-
-You can configure environment variables using one of the following methods:
-
-### Option A: Through Configuration File
-
-By default, the `owox serve` command looks for a `.env` file in the current directory (where you run the command).
-
-#### Creating Configuration File
-
-Create and edit the `.env` file and set the values required for your configuration:
-
-```bash
-# Common variables
-PORT=3030
-LOG_FORMAT=pretty
-
-# Database
-DB_TYPE=sqlite
-SQLITE_DB_PATH=./database/backend.db
-
-# Identity provider
-IDP_PROVIDER=none
-```
-
-#### Running the Application
-
-Various ways to specify the path to the file:
-
-```bash
-# 1. If .env is in the current directory
-owox serve
-
-# 2. If .env is in another location - via flag
-owox serve --env-file /path/to/.env
-owox serve -e /path/to/.env
-```
-
-### Option B: Through Docker/Containers
-
-When using containers, environment variables are passed from outside the container inside through the corresponding platform mechanisms (Docker, Kubernetes, etc.).
-
-> **🐳 Containers**: Environment variables are set outside the container and passed inside during startup. Inside the container, the application sees them as regular environment variables.
-
-### Option C: Through Hosting Platform
-
-Most hosting platforms provide their own interface for setting environment variables. Usually it's an "Environment Variables" or "Config Vars" section in project settings.
-
-### Option D: Through Command Line Arguments
-
-Some environment variables can be configured directly through command line arguments. This option provides the highest priority for configuration:
-
-```bash
-# Using command line arguments (highest priority)
-owox serve --port 3030 --log-format json
-
-# Combined with environment file
-owox serve --env-file .env.production --port 3030
-```
-
-> **⚠️ Limited scope**: Only a limited set of variables can be configured through command line arguments. Currently supported: `PORT` (via `--port`) and `LOG_FORMAT` (via `--log-format`). For other variables, use environment files or system environment variables.
-
-### Option E: Through Environment Variables
-
-Set environment variables directly before running the command:
-
-```bash
-# Linux/macOS/Windows (Git Bash)
-DB_TYPE=sqlite SQLITE_DB_PATH=./database/backend.db IDP_PROVIDER=none owox serve
-
-# Windows (Command Prompt)
-set DB_TYPE=sqlite && set SQLITE_DB_PATH=./database/backend.db && set IDP_PROVIDER=none && owox serve
-
-# Windows (PowerShell)
-$env:DB_TYPE="sqlite"
-$env:SQLITE_DB_PATH="./database/backend.db"
-$env:IDP_PROVIDER="none"
-owox serve
-```
-
-## Environment Loading Priority
-
-This section describes the internal logic of the environment variable loading system. Understanding this order will help you configure the correct setup and diagnose problems.
-
-The system loads environment variables in the following priority order (highest to lowest):
-
-### 1. Command Line Arguments (Highest Priority)
-
-Variables specified through command line arguments override all other sources:
-
-```bash
-owox serve --port 3030 --log-format json
-```
-
-> **⚠️ Note**: Only `--port` and `--log-format` are currently supported as command line arguments.
-
-### 2. System Environment Variables
-
-Variables set directly in the runtime environment (system environment variables or variables set through hosting platform interfaces).
-
-### 3. Explicitly Specified Environment File
-
-When you specify a path to a configuration file via `--env-file`:
-
-```bash
-owox serve --env-file /path/to/.env.production
-```
-
-### 4. Default .env File
-
-If no environment file is explicitly specified, the system looks for a `.env` file in the current directory:
-
-```bash
-owox serve
-```
-
-### 5. Default Values (Lowest Priority)
-
-If variables are not set through any of the above methods, the system uses default values:
-
-```text
-PORT=3000
-LOG_FORMAT=pretty
-```
-
-### Priority Example
-
-**Example demonstrating priority:**
-
-```bash
-# All these sources can provide PORT value:
-# 1. Command line argument (highest priority): --port 3030
-# 2. System environment: export PORT=3010
-# 3. Explicitly specified file: PORT=3020 in custom.env
-# 4. Default .env file: PORT=3000
-# 5. Default value: PORT=3000 (lowest priority)
-
-owox serve --env-file custom.env --port 3030
-# Result: PORT=3030 (from command line argument)
-```
-
-## MySQL SSL
-
-`DB_MYSQL_SSL`, `IDP_BETTER_AUTH_MYSQL_SSL`, `IDP_OWOX_MYSQL_SSL`  enable TLS for MySQL (mysql2). Supported formats:
-
-- Boolean-like (strings)
-  - `true` → `{}` (enable TLS with default options: `rejectUnauthorized: true`)
-  - `false` or empty → no `ssl` field (TLS disabled)
-
-- JSON object (forwarded to mysql2 TLS options)
-  - Strict CA verification:
-    - `{"rejectUnauthorized": true}`
-  - Custom CA bundle (inline PEM):
-    - `{"rejectUnauthorized": true, "ca": "-----BEGIN CERTIFICATE-----\\n...\\n-----END CERTIFICATE-----\\n"}`
-  - Mutual TLS (client cert + key):
-    - `{"rejectUnauthorized": true, "cert": "-----BEGIN CERTIFICATE-----\\n...\\n-----END CERTIFICATE-----\\n", "key": "-----BEGIN PRIVATE KEY-----\\n...\\n-----END PRIVATE KEY-----\\n"}`
-  - Minimum TLS version (TLS 1.2):
-    - `{"minVersion": "TLSv1.2", "rejectUnauthorized": true}`
-
-See also: mysql2 official SSL documentation — <https://sidorares.github.io/node-mysql2/docs/documentation/ssl>
-
 ## Troubleshooting
 
 ### Checking Variable Loading
