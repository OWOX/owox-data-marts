--- conflicted
+++ resolved
@@ -419,22 +419,6 @@
       }
 
       this.SHEET.getRange(1, columnIndex).setValue(columnName); 
-<<<<<<< HEAD
-
-      // applying format to column if it is specified in schema
-      if (this.schema != null && "GoogleSheetsFormat" in this.schema[columnName]) {
-
-        let columnLetter = String.fromCharCode(64 + columnIndex);
-        console.log(
-          columnName, 
-          this.schema[columnName]["GoogleSheetsFormat"],
-          this.SHEET.getRange(`${columnLetter}:${columnLetter}`).getA1Notation()
-        );
-        this.SHEET
-          .getRange(`${columnLetter}:${columnLetter}`)
-          .setNumberFormat(this.schema[columnName]["GoogleSheetsFormat"]);
-          
-=======
     
       // appling format to column if it is specified in schema
       if( this.schema != null && columnName in this.schema && "GoogleSheetsFormat" in this.schema[columnName] ) { 
@@ -449,7 +433,6 @@
             .getRange(`${columnLetter}:${columnLetter}`)
             .setNumberFormat(this.schema[columnName]["GoogleSheetsFormat"]);
     
->>>>>>> 54bcffa4
       }
       
       this.columnNames.push(columnName);
