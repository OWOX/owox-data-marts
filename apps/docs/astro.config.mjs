--- conflicted
+++ resolved
@@ -1,91 +1,3 @@
-<<<<<<< HEAD
-// @ts-check
-import { defineConfig } from 'astro/config';
-import starlight from '@astrojs/starlight';
-import rehypeExternalLinks from 'rehype-external-links';
-import starlightAutoSidebar from 'starlight-auto-sidebar';
-import { getConfig } from './scripts/env-config.js';
-
-const { site, base } = getConfig();
-
-export default defineConfig({
-  site,
-  base,
-  trailingSlash: 'always',
-  integrations: [
-    starlight({
-      title: 'OWOX Docs',
-      favicon: 'favicon.png',
-      logo: {
-        src: './public/logo.svg',
-      },
-      social: [
-        { icon: 'github', label: 'GitHub', href: 'https://github.com/OWOX/owox-data-marts' },
-      ],
-      sidebar: [
-        {
-          label: 'Getting started',
-          items: [
-            { label: 'OWOX Data Marts', link: '/' },
-            // { label: 'License', link: 'license' },
-          ],
-        },
-        { label: 'Licenses', autogenerate: { directory: 'licenses' }, collapsed: true },
-        { label: 'Documentation', autogenerate: { directory: 'docs' }, collapsed: true },
-        {
-          label: 'Apps',
-          items: [
-            { label: 'OWOX', autogenerate: { directory: 'apps/owox' }, collapsed: true },
-            { label: 'Backend', autogenerate: { directory: 'apps/backend', collapsed: true } },
-            { label: 'Web', autogenerate: { directory: 'apps/web' }, collapsed: true },
-            { label: 'Docs', autogenerate: { directory: 'apps/docs' }, collapsed: true },
-          ],
-          collapsed: true,
-        },
-        {
-          label: 'Packages',
-          items: [
-            {
-              label: 'Connectors',
-              items: [
-                'packages/connectors/guideline',
-                'packages/connectors/contributing',
-                {
-                  label: 'Sources',
-                  autogenerate: { directory: 'packages/connectors/src/sources', collapsed: true },
-                },
-                {
-                  label: 'Storages',
-                  autogenerate: { directory: 'packages/connectors/src/storages', collapsed: true },
-                },
-              ],
-              collapsed: true,
-            },
-            {
-              label: 'Connector Runner',
-              autogenerate: { directory: 'packages/connector-runner', collapsed: true },
-            },
-          ],
-          collapsed: true,
-        },
-      ],
-      plugins: [starlightAutoSidebar()],
-    }),
-  ],
-  markdown: {
-    rehypePlugins: [
-      [
-        rehypeExternalLinks,
-        {
-          target: '_blank',
-          rel: ['noopener', 'noreferrer'],
-        },
-      ],
-    ],
-    remarkPlugins: [],
-  },
-});
-=======
 // @ts-check
 import { defineConfig } from 'astro/config';
 import starlight from '@astrojs/starlight';
@@ -168,5 +80,4 @@
     ],
     remarkPlugins: [],
   },
-});
->>>>>>> dfcb72ab
+});