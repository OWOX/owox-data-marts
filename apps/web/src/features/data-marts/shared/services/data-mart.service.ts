import type { AxiosRequestConfig } from '../../../../app/api';
import { ApiService } from '../../../../services';
import type { TaskStatus } from '../../../../shared/types/task-status.enum.ts';
import type {
  CreateDataMartRequestDto,
  CreateDataMartResponseDto,
  DataMartListResponseDto,
  DataMartResponseDto,
  UpdateDataMartRequestDto,
  UpdateDataMartDefinitionRequestDto,
  UpdateDataMartSchemaRequestDto,
  SqlValidationResponseDto,
<<<<<<< HEAD
  SqlValidationRequestDto,
  DataMartRunListResponseDto,
} from '../types/api';
=======
} from '../types/api';
import type { DataMartRun, DataMartRunItem } from '../../edit';
import type { CreateSqlDryRunTaskResponseDto } from '../types/api/response/create-sql-dry-run-task.response.dto.ts';
import type { TaskStatusResponseDto } from '../types/api/response/task-status.response.dto.ts';
>>>>>>> 8f046348

/**
 * Data Mart Service
 * Specializes in data mart operations using the generic ApiService
 */
export class DataMartService extends ApiService {
  /**
   * Creates a new DataMartService instance
   */
  constructor() {
    super('/data-marts');
  }

  /**
   * Fetch data marts
   * @returns Promise with data mart list response
   */
  async getDataMarts(): Promise<DataMartListResponseDto> {
    return this.get<DataMartListResponseDto>('/');
  }

  /**
   * Get a data mart by ID
   * @param id Data mart ID
   * @returns Promise with data mart response
   */
  async getDataMartById(id: string): Promise<DataMartResponseDto> {
    return this.get<DataMartResponseDto>(`/${id}`);
  }

  /**
   * Create a new data mart
   * @param data Data mart creation data
   * @returns Promise with created data mart
   */
  async createDataMart(data: CreateDataMartRequestDto): Promise<CreateDataMartResponseDto> {
    return this.post<CreateDataMartResponseDto>('', data);
  }

  /**
   * Update an existing data mart
   * @param id Data mart ID
   * @param data Data to update
   * @returns Promise with updated data mart
   */
  async updateDataMart(id: string, data: UpdateDataMartRequestDto): Promise<DataMartResponseDto> {
    return this.patch<DataMartResponseDto>(`/${id}`, data);
  }

  /**
   * Delete a data mart
   * @param id Data mart ID
   */
  async deleteDataMart(id: string): Promise<void> {
    return this.delete(`/${id}`);
  }

  /**
   * Update a data mart description
   * @param id Data mart ID
   * @param description New description for the data mart (or null to remove)
   * @returns Promise with updated data mart
   */
  async updateDataMartDescription(
    id: string,
    description: string | null
  ): Promise<DataMartResponseDto> {
    return this.put<DataMartResponseDto>(`/${id}/description`, { description });
  }

  /**
   * Update a data mart title
   * @param id Data mart ID
   * @param title New title for the data mart
   * @returns Promise with updated data mart
   */
  async updateDataMartTitle(id: string, title: string): Promise<DataMartResponseDto> {
    return this.put<DataMartResponseDto>(`/${id}/title`, { title });
  }

  /**
   * Update a data mart definition
   * @param id Data mart ID
   * @param data Definition update data (specific type based on definition type)
   * @returns Promise with updated data mart
   */
  async updateDataMartDefinition(
    id: string,
    data: UpdateDataMartDefinitionRequestDto
  ): Promise<DataMartResponseDto> {
    return this.put<DataMartResponseDto>(`/${id}/definition`, data, { timeout: 180000 });
  }

  /**
   * Publish a data mart
   * @param id Data mart ID
   * @returns Promise with updated data mart
   */
  async publishDataMart(id: string): Promise<DataMartResponseDto> {
    return this.put<DataMartResponseDto>(`/${id}/publish`, undefined, { timeout: 180000 });
  }

  /**
   * Run a data mart
   * @param id Data mart ID
   * @param payload Payload for the manual run. If not provided, the data mart will be run with the default payload.
   * The payload is specific to the data mart definition type.
   * For example, for a connector data mart, the payload is the connector configuration fields with unknown structure.
   * @returns Promise with updated data mart
   */
  async runDataMart(id: string, payload: Record<string, unknown>): Promise<DataMartResponseDto> {
    return this.post<DataMartResponseDto>(`/${id}/manual-run`, { payload: payload });
  }

  /**
   * Cancel a data mart run
   * @param id Data mart ID
   * @param runId Run ID
   * @returns Promise<void>
   */
  async cancelDataMartRun(id: string, runId: string): Promise<void> {
    await this.post(`/${id}/runs/${runId}/cancel`);
  }

  /**
   * Actualize a data mart schema
   * @param id Data mart ID
   * @returns Promise with updated data mart
   */
  async actualizeDataMartSchema(id: string): Promise<DataMartResponseDto> {
    return this.post<DataMartResponseDto>(`/${id}/actualize-schema`, undefined, {
      timeout: 180000,
    });
  }

  /**
   * Update a data mart schema
   * @param id Data mart ID
   * @param data Schema update data
   * @returns Promise with updated data mart
   */
  async updateDataMartSchema(
    id: string,
    data: UpdateDataMartSchemaRequestDto
  ): Promise<DataMartResponseDto> {
    return this.put<DataMartResponseDto>(`/${id}/schema`, data, { timeout: 180000 });
  }

  /**
   * Create SQL dry run trigger
   * @param id Data mart ID
   * @param sql SQL query to validate
   * @returns Promise with trigger ID
   */
  async createSqlDryRunTrigger(id: string, sql: string): Promise<CreateSqlDryRunTaskResponseDto> {
    return this.post<CreateSqlDryRunTaskResponseDto>(`/${id}/sql-dry-run-triggers`, { sql }, {
      skipLoadingIndicator: true,
    } as AxiosRequestConfig);
  }

  /**
   * Get SQL dry run trigger status
   * @param id Data mart ID
   * @param triggerId Trigger ID
   * @returns Promise with trigger status
   */
  async getSqlDryRunTriggerStatus(id: string, triggerId: string): Promise<TaskStatus> {
    const response = await this.get<TaskStatusResponseDto>(
      `/${id}/sql-dry-run-triggers/${triggerId}/status`,
      undefined,
      { skipLoadingIndicator: true } as AxiosRequestConfig
    );
    return response.status;
  }

  /**
   * Get SQL dry run trigger response (result)
   * @param id Data mart ID
   * @param triggerId Trigger ID
   * @returns Promise with validation result
   */
  async getSqlDryRunTriggerResponse(
    id: string,
    triggerId: string
  ): Promise<SqlValidationResponseDto> {
    return this.get<SqlValidationResponseDto>(
      `/${id}/sql-dry-run-triggers/${triggerId}`,
      undefined,
      { skipLoadingIndicator: true } as AxiosRequestConfig
    );
  }

  /**
   * Abort SQL dry run trigger
   * @param id Data mart ID
   * @param triggerId Trigger ID
   * @returns Promise<void>
   */
  async abortSqlDryRunTrigger(id: string, triggerId: string): Promise<void> {
    await this.delete(`/${id}/sql-dry-run-triggers/${triggerId}`, {
      skipLoadingIndicator: true,
    } as AxiosRequestConfig);
  }

  // Schema actualize trigger API
  async createSchemaActualizeTrigger(id: string): Promise<{ triggerId: string }> {
    return this.post<{ triggerId: string }>(`/${id}/schema-actualize-triggers`, undefined, {
      skipLoadingIndicator: true,
    } as AxiosRequestConfig);
  }

  async getSchemaActualizeTriggerStatus(id: string, triggerId: string): Promise<TaskStatus> {
    const response = await this.get<TaskStatusResponseDto>(
      `/${id}/schema-actualize-triggers/${triggerId}/status`,
      undefined,
      { skipLoadingIndicator: true } as AxiosRequestConfig
    );
    return response.status;
  }

  async getSchemaActualizeTriggerResponse(
    id: string,
    triggerId: string
  ): Promise<{ success: boolean; error?: string }> {
    return this.get<{ success: boolean; error?: string }>(
      `/${id}/schema-actualize-triggers/${triggerId}`,
      undefined,
      { skipLoadingIndicator: true } as AxiosRequestConfig
    );
  }

  async abortSchemaActualizeTrigger(id: string, triggerId: string): Promise<void> {
    await this.delete(`/${id}/schema-actualize-triggers/${triggerId}`, {
      skipLoadingIndicator: true,
    } as AxiosRequestConfig);
  }

  /**
   * Get run history for a data mart
   * @param id Data mart ID
   * @param limit Number of runs to fetch (default: 5)
   * @param offset Number of runs to skip (default: 0)
   * @param config
   * @returns Promise with run history
   */
<<<<<<< HEAD
  async getDataMartRuns(id: string, limit = 5, offset = 0): Promise<DataMartRunListResponseDto> {
    const response = await this.get<DataMartRunListResponseDto>(`/${id}/runs`, { limit, offset });
    return response;
=======
  async getDataMartRuns(
    id: string,
    limit = 5,
    offset = 0,
    config?: AxiosRequestConfig
  ): Promise<DataMartRunItem[]> {
    const response = await this.get<DataMartRun>(`/${id}/runs`, { limit, offset }, config);
    return response.runs;
>>>>>>> 8f046348
  }

  /**
   * Get data marts by connector name
   * @param connectorName Connector name
   * @returns Promise with data mart list response
   */
  async getDataMartsByConnectorName(connectorName: string): Promise<DataMartResponseDto[]> {
    return this.get<DataMartResponseDto[]>(`/by-connector/${connectorName}`);
  }
}
export const dataMartService = new DataMartService();<|MERGE_RESOLUTION|>--- conflicted
+++ resolved
@@ -10,16 +10,12 @@
   UpdateDataMartDefinitionRequestDto,
   UpdateDataMartSchemaRequestDto,
   SqlValidationResponseDto,
-<<<<<<< HEAD
   SqlValidationRequestDto,
   DataMartRunListResponseDto,
-} from '../types/api';
-=======
 } from '../types/api';
 import type { DataMartRun, DataMartRunItem } from '../../edit';
 import type { CreateSqlDryRunTaskResponseDto } from '../types/api/response/create-sql-dry-run-task.response.dto.ts';
 import type { TaskStatusResponseDto } from '../types/api/response/task-status.response.dto.ts';
->>>>>>> 8f046348
 
 /**
  * Data Mart Service
@@ -265,20 +261,14 @@
    * @param config
    * @returns Promise with run history
    */
-<<<<<<< HEAD
-  async getDataMartRuns(id: string, limit = 5, offset = 0): Promise<DataMartRunListResponseDto> {
-    const response = await this.get<DataMartRunListResponseDto>(`/${id}/runs`, { limit, offset });
-    return response;
-=======
   async getDataMartRuns(
     id: string,
     limit = 5,
     offset = 0,
     config?: AxiosRequestConfig
-  ): Promise<DataMartRunItem[]> {
-    const response = await this.get<DataMartRun>(`/${id}/runs`, { limit, offset }, config);
-    return response.runs;
->>>>>>> 8f046348
+  ): Promise<DataMartRunListResponseDto> {
+    const response = await this.get<DataMartRunListResponseDto>(`/${id}/runs`, { limit, offset }, config);
+    return response;
   }
 
   /**
