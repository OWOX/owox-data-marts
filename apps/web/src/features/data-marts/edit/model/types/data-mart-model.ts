--- conflicted
+++ resolved
@@ -70,13 +70,12 @@
   schema: DataMartSchema | null;
 
   /**
-<<<<<<< HEAD
    * Indicates if the data mart schema can be actualizable
    */
   canActualizeSchema: boolean;
-=======
+  
+  /**
    * Connector state (if Data Mart is CONNECTOR-based)
    */
   connectorState?: ConnectorStateResponseDto | null;
->>>>>>> 3df60ddb
 }