--- conflicted
+++ resolved
@@ -9,13 +9,8 @@
 /**
  * Maps a data mart response DTO to a domain model
  */
-<<<<<<< HEAD
-export function mapDataMartFromDto(dataMartDto: DataMartResponseDto): DataMart {
-  const dataMart = {
-=======
 export async function mapDataMartFromDto(dataMartDto: DataMartResponseDto): Promise<DataMart> {
   const dataMart: DataMart = {
->>>>>>> bd09d565
     id: dataMartDto.id,
     title: dataMartDto.title,
     description: dataMartDto.description,
@@ -31,10 +26,7 @@
     validationErrors: [],
   };
 
-<<<<<<< HEAD
   dataMart.canActualizeSchema = canActualizeSchema(dataMart.definitionType, dataMart.schema);
-=======
->>>>>>> bd09d565
   return dataMart;
 }
 
