import type { DestinationMapper } from './destination-mapper.interface.ts';
import type { DataDestinationResponseDto } from '../../services/types';
import type { GoogleSheetsDataDestination } from '../types';
import { DataDestinationCredentialsType, DataDestinationType } from '../../enums';
import type { DataDestinationFormData } from '../../types';
import type {
  UpdateDataDestinationRequestDto,
  CreateDataDestinationRequestDto,
} from '../../services/types';
import type { GoogleServiceAccountCredentials } from '../../../../../shared/types';

export class GoogleSheetsMapper implements DestinationMapper {
  mapFromDto(dto: DataDestinationResponseDto): GoogleSheetsDataDestination {
    let serviceAccountJson = '';
    try {
      // Check if credentials are of type GoogleSheetsCredentialsResponse
      if (dto.credentials.type === DataDestinationCredentialsType.GOOGLE_SHEETS_CREDENTIALS) {
        serviceAccountJson = JSON.stringify(dto.credentials.serviceAccountKey, null, 2);
      }
    } catch (error) {
      console.error(error, 'Error parsing service account key');
    }

    return {
      id: dto.id,
      title: dto.title,
      type: DataDestinationType.GOOGLE_SHEETS,
      projectId: dto.projectId,
      credentials: {
        serviceAccount: serviceAccountJson,
      },
      createdAt: new Date(dto.createdAt),
      modifiedAt: new Date(dto.modifiedAt),
    };
  }

  mapToUpdateRequest(formData: Partial<DataDestinationFormData>): UpdateDataDestinationRequestDto {
    const googleSheetsFormData = formData;
    const result: UpdateDataDestinationRequestDto = {
      title: googleSheetsFormData.title ?? '',
    };

    if (googleSheetsFormData.credentials) {
      result.credentials = {
        serviceAccountKey: JSON.parse(
          (googleSheetsFormData.credentials as GoogleServiceAccountCredentials).serviceAccount
        ),
<<<<<<< HEAD
        type: GoogleSheetCredentialsType.GOOGLE_SHEETS_CREDENTIALS,
      };
    }

    return result;
=======
        type: DataDestinationCredentialsType.GOOGLE_SHEETS_CREDENTIALS,
      },
    };
>>>>>>> 3f6210e6
  }

  mapToCreateRequest(formData: DataDestinationFormData): CreateDataDestinationRequestDto {
    const googleSheetsFormData = formData;
    return {
      title: googleSheetsFormData.title,
      type: DataDestinationType.GOOGLE_SHEETS,
      credentials: {
        serviceAccountKey: JSON.parse(
          (googleSheetsFormData.credentials as GoogleServiceAccountCredentials).serviceAccount
        ),
        type: DataDestinationCredentialsType.GOOGLE_SHEETS_CREDENTIALS,
      },
    };
  }
}<|MERGE_RESOLUTION|>--- conflicted
+++ resolved
@@ -45,17 +45,11 @@
         serviceAccountKey: JSON.parse(
           (googleSheetsFormData.credentials as GoogleServiceAccountCredentials).serviceAccount
         ),
-<<<<<<< HEAD
-        type: GoogleSheetCredentialsType.GOOGLE_SHEETS_CREDENTIALS,
+        type: DataDestinationCredentialsType.GOOGLE_SHEETS_CREDENTIALS,
       };
     }
 
     return result;
-=======
-        type: DataDestinationCredentialsType.GOOGLE_SHEETS_CREDENTIALS,
-      },
-    };
->>>>>>> 3f6210e6
   }
 
   mapToCreateRequest(formData: DataDestinationFormData): CreateDataDestinationRequestDto {
