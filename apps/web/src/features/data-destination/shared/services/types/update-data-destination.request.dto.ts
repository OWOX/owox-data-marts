import { type GoogleServiceAccountCredentialsDto } from '../../../../../shared/types';
import type { LookerStudioCredentialsRequestDto } from './looker-studio-credentials.request.dto.ts';

/**
 * Data transfer object for updating a data destination
 */
export interface UpdateDataDestinationRequestDto {
  /**
   * Title of the data destination
   */
  title: string;

  /**
   * Credentials required for the selected destination type
   */
<<<<<<< HEAD
  credentials?: GoogleServiceAccountCredentialsDto;
=======
  credentials: GoogleServiceAccountCredentialsDto | LookerStudioCredentialsRequestDto;
>>>>>>> 3f6210e6
}<|MERGE_RESOLUTION|>--- conflicted
+++ resolved
@@ -13,9 +13,5 @@
   /**
    * Credentials required for the selected destination type
    */
-<<<<<<< HEAD
-  credentials?: GoogleServiceAccountCredentialsDto;
-=======
-  credentials: GoogleServiceAccountCredentialsDto | LookerStudioCredentialsRequestDto;
->>>>>>> 3f6210e6
+  credentials?: GoogleServiceAccountCredentialsDto | LookerStudioCredentialsRequestDto;
 }