import { NestFactory } from '@nestjs/core';
import { NestExpressApplication } from '@nestjs/platform-express';
import { ExpressAdapter } from '@nestjs/platform-express';
import { createLogger } from './common/logger/logger.service';
import { setupSwagger } from './config/swagger.config';
import { setupGlobalPipes } from './config/global-pipes.config';
import { BaseExceptionFilter } from './common/exceptions/base-exception.filter';
import { ConfigService } from '@nestjs/config';
import { runMigrationsIfNeeded } from './config/migrations.config';
import { loadEnv } from './load-env';
import { Express, text } from 'express';
import { AppModule } from './app.module';

const logger = createLogger('Bootstrap');
const PATH_PREFIX = 'api';
const SWAGGER_PATH = 'swagger-ui';
const DEFAULT_PORT = 3000;

export interface BootstrapOptions {
  express: Express;
}

export async function bootstrap(options: BootstrapOptions): Promise<NestExpressApplication> {
  // Load env if not already loaded
  loadEnv();

  const configService = new ConfigService();

  await runMigrationsIfNeeded(configService);

  // Create NestJS app with existing Express instance using ExpressAdapter
  const app = await NestFactory.create<NestExpressApplication>(
    AppModule,
    new ExpressAdapter(options.express),
    { logger }
  );

  app.useLogger(createLogger());
  app.useGlobalFilters(new BaseExceptionFilter());
  app.setGlobalPrefix(PATH_PREFIX);

  app.use(text({ type: 'application/jwt' }));

  setupGlobalPipes(app);
  setupSwagger(app, SWAGGER_PATH);

  app.enableShutdownHooks();

<<<<<<< HEAD
  const port = configService.get<number>('PORT') ?? DEFAULT_PORT;
  await app.listen(port);
=======
  const port = options.port ?? configService.get<number>('PORT') ?? DEFAULT_PORT;

  const server = await app.listen(port);
  server.setTimeout(180000);
  server.keepAliveTimeout = 180000;
  server.headersTimeout = 185000;
>>>>>>> 9430e44e

  const appUrl = await app.getUrl();
  const normalizedUrl = appUrl.replace('[::1]', 'localhost');

  logger.log(`Application is running on: ${normalizedUrl}`);
  logger.log(`Swagger is available at: ${normalizedUrl}/${SWAGGER_PATH}`);

  return app;
}<|MERGE_RESOLUTION|>--- conflicted
+++ resolved
@@ -46,17 +46,12 @@
 
   app.enableShutdownHooks();
 
-<<<<<<< HEAD
   const port = configService.get<number>('PORT') ?? DEFAULT_PORT;
-  await app.listen(port);
-=======
-  const port = options.port ?? configService.get<number>('PORT') ?? DEFAULT_PORT;
-
+  
   const server = await app.listen(port);
   server.setTimeout(180000);
   server.keepAliveTimeout = 180000;
   server.headersTimeout = 185000;
->>>>>>> 9430e44e
 
   const appUrl = await app.getUrl();
   const normalizedUrl = appUrl.replace('[::1]', 'localhost');
