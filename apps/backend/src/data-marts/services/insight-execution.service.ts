--- conflicted
+++ resolved
@@ -8,11 +8,6 @@
 import { SystemTimeService } from '../../common/scheduler/services/system-time.service';
 import { RunType } from '../../common/scheduler/shared/types';
 import { DataMartInsightTemplateFacadeImpl } from '../ai-insights/data-mart-insight-template.facade';
-import {
-  DataMartInsightTemplateOutput,
-  DataMartInsightTemplateStatus,
-  PromptAnswer,
-} from '../ai-insights/data-mart-insights.types';
 import { DataMartRun } from '../entities/data-mart-run.entity';
 import { DataMart } from '../entities/data-mart.entity';
 import { Insight } from '../entities/insight.entity';
@@ -143,49 +138,24 @@
       logs.push(JSON.stringify(enriched));
     };
 
-    const runMain = async (): Promise<DataMartInsightTemplateOutput> => {
+    const runMain = async (): Promise<string> => {
       pushLog({ type: 'log', message: 'AI Insight started' });
       const template = insight.template ?? '';
-      const result = await this.insightTemplateFacade.render({
+      const { rendered, prompts } = await this.insightTemplateFacade.render({
         template,
         params: {
           projectId: dataMart.projectId,
           dataMartId: dataMart.id,
         },
       });
-      const { rendered, prompts } = result;
-
       for (const p of prompts ?? []) {
-        const telemetry = (p.meta as { telemetry?: AgentTelemetry } | undefined)?.telemetry;
-        const telemetrySummary = telemetry ? this.summarizeAgentTelemetry(telemetry) : undefined;
-
+        // Basic meta about prompt/artifact
         pushLog({
-          type: 'prompt',
+          type: 'ai_insight_meta',
           prompt: p.payload?.prompt,
           artifact: p.meta?.artifact,
-          status: p.meta?.status,
-          reasonDescription: p.meta?.reasonDescription,
-          promptAnswer: p.promptAnswer,
-          ...(telemetrySummary ? { telemetry: telemetrySummary } : {}),
         });
 
-<<<<<<< HEAD
-        if (p.meta?.status && p.meta.status !== PromptAnswer.OK) {
-          errors.push(
-            JSON.stringify({
-              type: 'prompt_error',
-              at: this.systemTimeService.now(),
-              prompt: p.payload?.prompt,
-              status: p.meta.status,
-              reasonDescription: p.meta.reasonDescription,
-              artifact: p.meta.artifact,
-            })
-          );
-        }
-      }
-
-      if (rendered && rendered.length > 0) {
-=======
         // Agent telemetry (LLM/Tool calls), if available
         const telemetry = p.meta.telemetry;
         const summary = this.summarizeAgentTelemetry(telemetry);
@@ -204,41 +174,35 @@
 
       // Overall rendered insight output
       if (rendered.length > 0) {
->>>>>>> d097f8a5
         pushLog({
-          type: 'output',
+          type: 'ai_insight_output',
           output: rendered,
         });
       }
 
       pushLog({ type: 'ai_insight_template_telemetry', ...getTemplateTotalUsage(prompts) });
       pushLog({ type: 'log', message: 'AI Insight completed' });
-      return result;
+      return rendered ?? '';
     };
 
     try {
-      const result = await runMain();
-      generatedOutput = result.rendered ?? null;
-
-      const isOk = result.status === DataMartInsightTemplateStatus.OK;
+      generatedOutput = await runMain();
 
       await this.dataMartRunService.markInsightRunAsFinished(run, {
-        status: isOk ? DataMartRunStatus.SUCCESS : DataMartRunStatus.FAILED,
+        status: DataMartRunStatus.SUCCESS,
         logs,
         errors,
       });
 
-      if (isOk) {
-        await this.producer.produceEvent(
-          new InsightRunSuccessfullyEvent(
-            dataMart.id,
-            runId,
-            dataMart.projectId,
-            run.createdById!,
-            run.runType!
-          )
-        );
-      }
+      await this.producer.produceEvent(
+        new InsightRunSuccessfullyEvent(
+          dataMart.id,
+          runId,
+          dataMart.projectId,
+          run.createdById!,
+          run.runType!
+        )
+      );
     } catch (e) {
       const message = e instanceof Error ? e.message : String(e);
       errors.push(
