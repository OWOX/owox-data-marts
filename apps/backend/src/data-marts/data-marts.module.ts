import { TypeOrmModule } from '@nestjs/typeorm';
import { Module, MiddlewareConsumer, RequestMethod } from '@nestjs/common';
import { DataMartController } from './controllers/data-mart.controller';
import { DataStorageController } from './controllers/data-storage.controller';
import { DataDestinationController } from './controllers/data-destination.controller';
import { LookerStudioConnectorController } from './controllers/external/looker-studio-connector.controller';
import { MarkdownParserController } from './controllers/markdown-parser.controller';
import { ReportController } from './controllers/report.controller';
import { InsightController } from './controllers/insight.controller';
import { ScheduledTriggerController } from './controllers/scheduled-trigger.controller';
import { ConsumptionTrackingService } from './services/consumption-tracking.service';
import { ReportDataCacheService } from './services/report-data-cache.service';
import { CreateDataMartService } from './use-cases/create-data-mart.service';
import { ListDataMartsService } from './use-cases/list-data-marts.service';
import { ListDataMartsByConnectorNameService } from './use-cases/list-data-marts-by-connector-name.service';
import { GetDataMartService } from './use-cases/get-data-mart.service';
import { DataMartMapper } from './mappers/data-mart.mapper';
import { ScheduledTriggerMapper } from './mappers/scheduled-trigger.mapper';
import { DataStorageService } from './services/data-storage.service';
import { DataStorageMapper } from './mappers/data-storage.mapper';
import { DataDestinationService } from './services/data-destination.service';
import { DataDestinationMapper } from './mappers/data-destination.mapper';
import { ReportMapper } from './mappers/report.mapper';
import { GetDataStorageService } from './use-cases/get-data-storage.service';
import { CreateDataStorageService } from './use-cases/create-data-storage.service';
import { UpdateDataStorageService } from './use-cases/update-data-storage.service';
import { GetDataDestinationService } from './use-cases/get-data-destination.service';
import { CreateDataDestinationService } from './use-cases/create-data-destination.service';
import { UpdateDataDestinationService } from './use-cases/update-data-destination.service';
import { CreateReportService } from './use-cases/create-report.service';
import { GetReportService } from './use-cases/get-report.service';
import { ListReportsByDataMartService } from './use-cases/list-reports-by-data-mart.service';
import { ListReportsByProjectService } from './use-cases/list-reports-by-project.service';
import { DeleteReportService } from './use-cases/delete-report.service';
import { RunReportService } from './use-cases/run-report.service';
import { UpdateReportService } from './use-cases/update-report.service';
import { CreateScheduledTriggerService } from './use-cases/create-scheduled-trigger.service';
import { GetScheduledTriggerService } from './use-cases/get-scheduled-trigger.service';
import { ListScheduledTriggersService } from './use-cases/list-scheduled-triggers.service';
import { UpdateScheduledTriggerService } from './use-cases/update-scheduled-trigger.service';
import { DeleteScheduledTriggerService } from './use-cases/delete-scheduled-trigger.service';
import { DataMart } from './entities/data-mart.entity';
import { DataStorage } from './entities/data-storage.entity';
import { DataMartRun } from './entities/data-mart-run.entity';
import { dataStorageFacadesProviders } from './data-storage-types/data-storage-facades';
import { dataStorageResolverProviders } from './data-storage-types/data-storage-providers';
import { dataDestinationFacadesProviders } from './data-destination-types/data-destination-facades';
import { dataDestinationResolverProviders } from './data-destination-types/data-destination-providers';
import { DataDestinationSecretKeyRotatorFacade } from './data-destination-types/facades/data-destination-secret-key-rotator.facade';
import { scheduledTriggerProviders } from './scheduled-trigger-types/scheduled-trigger-providers';
import { scheduledTriggerFacadesProviders } from './scheduled-trigger-types/scheduled-trigger-facades';
import { UpdateDataMartDefinitionService } from './use-cases/update-data-mart-definition.service';
import { DataMartService } from './services/data-mart.service';
import { ScheduledTriggerService } from './services/scheduled-trigger.service';
import { PublishDataMartService } from './use-cases/publish-data-mart.service';
import { UpdateDataMartDescriptionService } from './use-cases/update-data-mart-description.service';
import { UpdateDataMartTitleService } from './use-cases/update-data-mart-title.service';
import { ListDataStoragesService } from './use-cases/list-data-storages.service';
import { ListDataDestinationsService } from './use-cases/list-data-destinations.service';
import { DeleteDataStorageService } from './use-cases/delete-data-storage.service';
import { DeleteDataDestinationService } from './use-cases/delete-data-destination.service';
import { RotateSecretKeyService } from './use-cases/rotate-secret-key.service';
import { DeleteDataMartService } from './use-cases/delete-data-mart.service';
import { DataDestination } from './entities/data-destination.entity';
import { Report } from './entities/report.entity';
import { Insight } from './entities/insight.entity';
import { ConnectorController } from './controllers/connector.controller';
import { AvailableConnectorService } from './use-cases/connector/available-connector.service';
import { ConnectorService } from './services/connector.service';
import { ConnectorExecutionService } from './services/connector-execution.service';
import { ConnectorMapper } from './mappers/connector.mapper';
import { SpecificationConnectorService } from './use-cases/connector/specification-connector.service';
import { FieldsConnectorService } from './use-cases/connector/fields-connector.service';
import { RunDataMartService } from './use-cases/run-data-mart.service';
import { CancelDataMartRunService } from './use-cases/cancel-data-mart-run.service';
import { ValidateDataMartDefinitionService } from './use-cases/validate-data-mart-definition.service';
import { ActualizeDataMartSchemaService } from './use-cases/actualize-data-mart-schema.service';
import { UpdateDataMartSchemaService } from './use-cases/update-data-mart-schema.service';
import { SqlDryRunService } from './use-cases/sql-dry-run.service';
import { DataMartSchemaParserFacade } from './data-storage-types/facades/data-mart-schema-parser-facade.service';
import { DataMartScheduledTrigger } from './entities/data-mart-scheduled-trigger.entity';
import { ScheduledTriggersHandlerService } from './services/scheduled-triggers-handler.service';
import { ReportService } from './services/report.service';
import { InsightService } from './services/insight.service';
import { ConnectorOutputCaptureService } from './connector-types/connector-message/services/connector-output-capture.service';
import { ConnectorMessageParserService } from './connector-types/connector-message/services/connector-message-parser.service';
import { ConnectorStateService } from './connector-types/connector-message/services/connector-state.service';
import { ConnectorState } from './entities/connector-state.entity';
import { ReportDataCache } from './entities/report-data-cache.entity';
import { IdpModule } from '../idp/idp.module';
import { createOperationTimeoutMiddleware } from '../common/middleware/operation-timeout.middleware';
import { CommonModule } from '../common/common.module';
import { ConnectorSecretService } from './services/connector-secret.service';
import { DataMartRunService } from './services/data-mart-run.service';
import { SqlDryRunTrigger } from './entities/sql-dry-run-trigger.entity';
import { SqlDryRunTriggerService } from './services/sql-dry-run-trigger.service';
import { SqlDryRunTriggerHandlerService } from './services/sql-dry-run-trigger-handler.service';
import { SqlDryRunTriggerController } from './controllers/sql-dry-run-trigger.controller';
import { SchemaActualizeTrigger } from './entities/schema-actualize-trigger.entity';
import { SchemaActualizeTriggerService } from './services/schema-actualize-trigger.service';
import { SchemaActualizeTriggerHandlerService } from './services/schema-actualize-trigger-handler.service';
import { SchemaActualizeTriggerController } from './controllers/schema-actualize-trigger.controller';
import { ReportRunService } from './services/report-run.service';
import { LookerStudioReportRunService } from './services/looker-studio-report-run.service';
import { InsightMapper } from './mappers/insight.mapper';
import { CreateInsightService } from './use-cases/create-insight.service';
import { GetInsightService } from './use-cases/get-insight.service';
import { ListInsightsService } from './use-cases/list-insights.service';
import { UpdateInsightService } from './use-cases/update-insight.service';
import { UpdateInsightTitleService } from './use-cases/update-insight-title.service';
import { DeleteInsightService } from './use-cases/delete-insight.service';
import { RetryInterruptedConnectorRunsProcessor } from './system-triggers/processors/retry-interrupted-connector-runs-processor';
import { InsightExecutionService } from './services/insight-execution.service';
import { RunInsightService } from './use-cases/run-insight.service';
import { GetDataMartRunService } from './use-cases/get-data-mart-run.service';
import { ListDataMartRunsService } from './use-cases/list-data-mart-runs.service';
import { InsightRunTrigger } from './entities/insight-run-trigger.entity';
import { InsightRunTriggerController } from './controllers/insight-run-trigger.controller';
import { InsightRunTriggerService } from './services/insight-run-trigger.service';
import { InsightRunTriggerHandlerService } from './services/insight-run-trigger-handler.service';

@Module({
  imports: [
    TypeOrmModule.forFeature([
      DataMart,
      DataStorage,
      DataDestination,
      Report,
      Insight,
      DataMartRun,
      DataMartScheduledTrigger,
      ConnectorState,
      ReportDataCache,
      SqlDryRunTrigger,
      SchemaActualizeTrigger,
      InsightRunTrigger,
    ]),
    CommonModule,
    IdpModule,
  ],
  controllers: [
    DataMartController,
    DataStorageController,
    DataDestinationController,
    ReportController,
    InsightController,
    ConnectorController,
    ScheduledTriggerController,
    LookerStudioConnectorController,
    SqlDryRunTriggerController,
    SchemaActualizeTriggerController,
<<<<<<< HEAD
    InsightRunTriggerController,
=======
    MarkdownParserController,
>>>>>>> fc1dca7d
  ],
  providers: [
    ...dataStorageResolverProviders,
    ...dataStorageFacadesProviders,
    ...dataDestinationResolverProviders,
    ...dataDestinationFacadesProviders,
    ...scheduledTriggerProviders,
    ...scheduledTriggerFacadesProviders,
    DataMartService,
    CreateDataMartService,
    ListDataMartsService,
    ListDataMartsByConnectorNameService,
    GetDataMartService,
    ListDataMartRunsService,
    UpdateDataMartDefinitionService,
    PublishDataMartService,
    UpdateDataMartDescriptionService,
    UpdateDataMartTitleService,
    DataMartMapper,
    DataStorageService,
    DataStorageMapper,
    DataDestinationService,
    ValidateDataMartDefinitionService,
    DataMartSchemaParserFacade,
    DataDestinationMapper,
    ListDataStoragesService,
    ListDataDestinationsService,
    DeleteDataStorageService,
    DeleteDataDestinationService,
    RotateSecretKeyService,
    DataDestinationSecretKeyRotatorFacade,
    DeleteDataMartService,
    GetDataStorageService,
    GetDataDestinationService,
    CreateDataStorageService,
    CreateDataDestinationService,
    UpdateDataStorageService,
    UpdateDataDestinationService,
    ReportMapper,
    CreateReportService,
    GetReportService,
    ListReportsByDataMartService,
    ListReportsByProjectService,
    DeleteReportService,
    RunReportService,
    UpdateReportService,
    InsightMapper,
    InsightService,
    CreateInsightService,
    GetInsightService,
    ListInsightsService,
    UpdateInsightService,
    UpdateInsightTitleService,
    DeleteInsightService,
    InsightExecutionService,
    RunInsightService,
    GetDataMartRunService,
    AvailableConnectorService,
    ConnectorService,
    ConnectorExecutionService,
    ConnectorMapper,
    SpecificationConnectorService,
    FieldsConnectorService,
    RunDataMartService,
    CancelDataMartRunService,
    SqlDryRunService,
    ActualizeDataMartSchemaService,
    UpdateDataMartSchemaService,
    ScheduledTriggersHandlerService,
    SqlDryRunTriggerService,
    SqlDryRunTriggerHandlerService,
    SchemaActualizeTriggerService,
    SchemaActualizeTriggerHandlerService,
    RetryInterruptedConnectorRunsProcessor,
    ScheduledTriggerService,
    ScheduledTriggerMapper,
    CreateScheduledTriggerService,
    GetScheduledTriggerService,
    ListScheduledTriggersService,
    UpdateScheduledTriggerService,
    DeleteScheduledTriggerService,
    ReportService,
    ReportDataCacheService,
    ConnectorOutputCaptureService,
    ConnectorMessageParserService,
    ConnectorStateService,
    ConsumptionTrackingService,
    ConnectorSecretService,
    DataMartRunService,
    ReportRunService,
    LookerStudioReportRunService,
    InsightRunTriggerService,
    InsightRunTriggerHandlerService,
  ],
})
export class DataMartsModule {
  configure(consumer: MiddlewareConsumer) {
    consumer
      .apply(createOperationTimeoutMiddleware(180000))
      .forRoutes(
        { path: 'data-marts/:id/definition', method: RequestMethod.PUT },
        { path: 'data-marts/:id/publish', method: RequestMethod.PUT }
      );
    consumer
      .apply(createOperationTimeoutMiddleware(30000))
      .exclude(
        { path: 'data-marts/:id/definition', method: RequestMethod.PUT },
        { path: 'data-marts/:id/publish', method: RequestMethod.PUT }
      )
      .forRoutes({ path: '*', method: RequestMethod.ALL });
  }
}<|MERGE_RESOLUTION|>--- conflicted
+++ resolved
@@ -149,11 +149,8 @@
     LookerStudioConnectorController,
     SqlDryRunTriggerController,
     SchemaActualizeTriggerController,
-<<<<<<< HEAD
     InsightRunTriggerController,
-=======
     MarkdownParserController,
->>>>>>> fc1dca7d
   ],
   providers: [
     ...dataStorageResolverProviders,
